--- conflicted
+++ resolved
@@ -22,16 +22,11 @@
                                   ]
                      }
         
-<<<<<<< HEAD
         self.values = []
         # account for the fact that module options are stored and preloaded from a config file
         self._validate_options()
             
     def _validate_options(self):
-=======
-        framework.Framework.do_set(self, params)
-
->>>>>>> 0ced2775
         filename = self.options['filename']
         sep = self.options['column_separator']
         quote = self.options['quote_character']
@@ -57,7 +52,7 @@
         return True
 
     def do_set(self, params):
-        Framework.do_set(self, params)
+        framework.Framework.do_set(self, params)
         
         if not self._validate_options():
             return
@@ -68,8 +63,7 @@
         except IOError:
             self.error('%s could not be opened. The file may not exist.' % self.options['filename'])
         except AssertionError:
-            self.error('The number of columns in each row is inconsistent. \
-            Try checking the input file, changing the column separator, or changing the quote character.')
+            self.error('The number of columns in each row is inconsistent. Try checking the input file, changing the column separator, or changing the quote character.')
         else:
             self.register_options()
     
