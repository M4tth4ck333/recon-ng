--- conflicted
+++ resolved
@@ -28,13 +28,8 @@
         row_content = ''
         for row in rows:
             values = [self.to_unicode_str(x) if x != None else u'' for x in row]
-<<<<<<< HEAD
-            if table == 'creds' and self.options['sanitize'] and values[1] != '<no password found>':
-                values[1] = '%s%s%s' % (values[1][:1], '*'*(len(values[1])-2), values[1][-1:])
-=======
             if all((table == 'creds', self.options['sanitize'], values[1])):
                 values[1] = '<omitted>'
->>>>>>> 8dd9e6a5
             row_content += '<tr><td>%s</td></tr>\n' % ('</td><td>'.join([self.html_escape(x) for x in values]))
         table_content += '<div class="container">\n%s\n%s\n<table id="%s">\n%s\n%s</table>\n</div><br />\n' % (table_show, table_hide, table, row_headers, row_content)
         return table_content
